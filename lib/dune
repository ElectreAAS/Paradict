(library
 (public_name paradict)
 (name paradict)
<<<<<<< HEAD
 (libraries ocaml_intrinsics digestif kcas))
=======
 (libraries ocaml_intrinsics digestif kcas)
 (instrumentation
  (backend bisect_ppx)))
>>>>>>> fd738343
<|MERGE_RESOLUTION|>--- conflicted
+++ resolved
@@ -1,10 +1,6 @@
 (library
  (public_name paradict)
  (name paradict)
-<<<<<<< HEAD
- (libraries ocaml_intrinsics digestif kcas))
-=======
  (libraries ocaml_intrinsics digestif kcas)
  (instrumentation
-  (backend bisect_ppx)))
->>>>>>> fd738343
+  (backend bisect_ppx)))